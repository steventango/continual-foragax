[project]
name = "continual-foragax"
<<<<<<< HEAD
version = "0.36.1"
=======
version = "0.37.0"
>>>>>>> 4d708aa3
description = "A continual reinforcement learning benchmark"
readme = "README.md"
authors = [
    { name = "Steven Tang", email = "stang5@ualberta.ca" }
]
requires-python = ">=3.8"
dependencies = [
    "gymnax",
    "six; python_version < '3.10'",
]

[dependency-groups]
dev = [
    "pre-commit",
    "pytest",
    "pytest-benchmark",
    "ruff",
]

[project.scripts]
foragax = "foragax:main"

[build-system]
requires = ["setuptools>=61"]
build-backend = "setuptools.build_meta"

[tool]
[tool.commitizen]
name = "cz_conventional_commits"
<<<<<<< HEAD
version = "0.36.1"
=======
version = "0.37.0"
>>>>>>> 4d708aa3
tag_format = "$version"
version_files = ["pyproject.toml"]

[tool.setuptools]
include-package-data = true

[tool.setuptools.package-data]
"foragax" = ["data/**/*"]<|MERGE_RESOLUTION|>--- conflicted
+++ resolved
@@ -1,10 +1,6 @@
 [project]
 name = "continual-foragax"
-<<<<<<< HEAD
-version = "0.36.1"
-=======
 version = "0.37.0"
->>>>>>> 4d708aa3
 description = "A continual reinforcement learning benchmark"
 readme = "README.md"
 authors = [
@@ -34,11 +30,7 @@
 [tool]
 [tool.commitizen]
 name = "cz_conventional_commits"
-<<<<<<< HEAD
-version = "0.36.1"
-=======
 version = "0.37.0"
->>>>>>> 4d708aa3
 tag_format = "$version"
 version_files = ["pyproject.toml"]
 
